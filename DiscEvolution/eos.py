--- conflicted
+++ resolved
@@ -300,11 +300,7 @@
     """
     def __init__(self, star, alpha_t, Tc=10, Tmax=1500., mu=2.4, gamma=1.4,
                  kappa=None,
-<<<<<<< HEAD
                  accrete=True, tol=None, psi=0, e_rad=1): # tol is no longer used
-=======
-                 accrete=True, tol=None, psi=0): # tol is no longer used
->>>>>>> 86f820cb
         super(IrradiatedEOS, self).__init__()
 
         self._star = star
@@ -328,10 +324,8 @@
         self._T = None
 
         self._psi = psi
-<<<<<<< HEAD
+
         self._e_rad = e_rad
-=======
->>>>>>> 86f820cb
 
         self._compute_constants()
 
@@ -383,14 +377,10 @@
             dEdt += star_heat * (f_flat + f_flare * (H/R))
 
             # Viscous Heating
-<<<<<<< HEAD
             # If psi > 0, includes heating from disk winds based off and 
             # derived from the model proposed by Suzuki et. al (2018, 
             #  doi:10.1051/0004-6361/201628955).
             visc_heat = self._e_rad*1.125*alpha*cs*cs * Om_k * (1 + self._psi/3)
-=======
-            visc_heat = 1.125*alpha*cs*cs * Om_k * (1 + self._psi/3)
->>>>>>> 86f820cb
             dEdt += visc_heat*(0.375*tau*Sigma + 1./kappa)
             
             # Prevent heating above the temperature cap:
