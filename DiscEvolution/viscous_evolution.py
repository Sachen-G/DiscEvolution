# viscous_evolution.py
#
# Author: R. Booth
# Date: 16 - Nov - 2016
#
# Contains classes for solving the viscous evolution equations.
################################################################################
from __future__ import print_function
import numpy as np
import copy

class ViscousEvolution(object):
    """Solves the 1D viscous evolution equation.

    This class handles the inclusion of dust species in the one-fluid
    approximation. The total surface density (Sigma = Sigma_G + Sigma_D) is
    updated under the action of viscous forces, which are taken to act only
    on the gas phase species.

    Can optionally update tracer species.

    args:
       tol       : Ratio of the time-step to the maximum stable one.
                   Default = 0.5
       in_bound  : Type of internal boundary condition:
                     'Zero'      : Zero torque boundary
                     'Mdot'      : Constant Mdot (power law).
       boundary  : Type of external boundary condition:
                     'Zero'      : Zero torque boundary
                     'power_law' : Power-law extrapolation
                     'Mdot_inn'  : Constant Mdot, same as inner (power law).
                     'Mdot_out'  : Constant Mdot, for tail of LBP.
    """

    def __init__(self, tol=0.5, boundary='power_law', in_bound='Mdot'):
        self._tol = tol
        self._bound = boundary
        self._in_bound = in_bound

    def ASCII_header(self):
        """header"""
        return '# {} tol: {}'.format(self.__class__.__name__, self._tol)

    def HDF5_attributes(self):
        """Class information for HDF5 headers"""
        return self.__class__.__name__, { "tol" : str(self._tol)}



    def _setup_grid(self, grid):
        """Compute the grid factors"""
        self._X = 2 * np.sqrt(grid.Rc)
        self._dXe = 2 * np.diff(np.sqrt(grid.Re))
        self._dXc = 2 * np.diff(np.sqrt(grid.Rce))
        self._RXdXe = grid.Rc * self._X * self._dXe

    def _init_fluxes(self, disc):
        """Cache the important variables needed for the fluxes"""
        nuX = disc.nu * self._X

        S = np.zeros(len(nuX) + 2, dtype='f8')
        S[1:-1] = disc.Sigma_G * nuX

        # Inner boundary
        if self._in_bound == 'Zero':            # Zero torque
            S[0] = 0
        elif self._in_bound == 'Mdot':          # Constant flux (appropriate for power law)
            S[0] = S[1] * self._X[0] / self._X[1]
        else:
            raise ValueError("Error boundary type not recognised")

        # Outer boundary
        if self._bound == 'Zero':               # Zero torque
            S[-1] = 0
        elif self._bound == 'power_law':
            S[-1] = S[-2] ** 2 / S[-3]
        elif self._bound == 'Mdot_out':         # Constant flux (appropriate for tail of LBP)
            S[-1] = S[-2] * self._X[-2] / self._X[-1]
        elif self._bound == 'Mdot_inn':         # Constant flux (appropriate for power law)
            S[-1] = S[-2] * self._X[-1] / self._X[-2]
        else:
            raise ValueError("Error boundary type not recognised")

        self._dS = np.diff(S) / self._dXc

    def _fluxes(self):
        """Compute the mass fluxes for the viscous evolution equations.

        Gas update from Bath & Pringle (1981)
        """
        return 3. * np.diff(self._dS) / self._RXdXe

    def _tracer_fluxes(self, tracers):
        """Compute fluxes of a tracer.

        Uses the viscous update to compute the flux of  Sigma*tracers,
        divide by the updated Sigma to get the new tracer value.
        """
        shape = tracers.shape[:-1] + (tracers.shape[-1] + 2,)
        s = np.zeros(shape, dtype='f8')
        s[..., 1:-1] = tracers
        s[..., 0] = s[..., 1]
        s[..., -1] = s[..., -2]

        # Upwind the tracer density 
        ds = self._dS * np.where(self._dS <= 0, s[..., :-1], s[..., 1:])

        # Compute the viscous update
        return 3. * np.diff(ds) / self._RXdXe

    def viscous_velocity(self, disc, Sigma=None):
        """Compute the radial velocity due to viscosity"""
        self._setup_grid(disc.grid)
        self._init_fluxes(disc)

        # Can accept other density specifications (e.g. gas only to match specification of dust drift by Dipierro+18)
        if Sigma is None:
            Sigma = disc.Sigma
               
        RS = Sigma * disc.R
        return np.nan_to_num(- 3 * self._dS[1:-1] / (RS[1:] + RS[:-1])) # Avoid nans when working with Sigma_G -> 0

    def max_timestep(self, disc):
        """Courant limited time-step"""
        grid = disc.grid
        nu = disc.nu

        dXe2 = np.diff(2 * np.sqrt(grid.Re)) ** 2

        tc = ((dXe2 * grid.Rc) / (2 * 3 * nu)).min()
        return self._tol * tc

    def __call__(self, dt, disc, tracers=[], adv=[]):
        """Compute one step of the viscous evolution equation
        args:
            dt      : time-step
            disc    : disc we are updating
            tracers : Tracer species to update. Should be a list of arrays with
                      shape = [*, disc.Ncells].
            adv     : Tracers that are advected but not removed due to mass-loss
        """
        self._setup_grid(disc.grid)
        self._init_fluxes(disc)

        f = self._fluxes()
        if disc._planetesimal:
            # Update sigma
            Sigma_temp = disc.Sigma + dt * f
            Sigma_G_old = disc.Sigma_G
            # Find new dust sigmas
            Sigma_D_new = Sigma_temp*disc.dust_frac[:-1]
            Sigma_G_new = Sigma_G_old*Sigma_temp/disc.Sigma
            Sigma_new = Sigma_G_new + Sigma_D_new.sum(0) + disc.Sigma_D[-1]
            Dust_Frac_New = np.concat((Sigma_D_new / Sigma_new, [disc.Sigma_D[-1] / Sigma_new]),axis=0)
        
<<<<<<< HEAD
            disc._eps = Dust_Frac_New
        else:
            Sigma_new = disc.Sigma + dt * f
        for t in tracers:
=======
        for t in (tracers+adv):
>>>>>>> f20acc35
            if t is None: continue
            tracer_density = t*disc.Sigma
            t[:] = (dt*self._tracer_fluxes(t) + tracer_density) / (Sigma_new + 1e-300)

        disc.Sigma[:] = Sigma_new

class ViscousEvolutionFV(object):
    """Solves the 1D viscous evolution equation via a finite-volume method

    This class handles the inclusion of dust species in the one-fluid
    approximation. The total surface density (Sigma = Sigma_G + Sigma_D) is
    updated under the action of viscous forces, which are taken to act only
    on the gas phase species.

    Can optionally update tracer species.

    args:
       tol       : Ratio of the time-step to the maximum stable one.
                   Default = 0.5
       in_bound  : Type of internal boundary condition:
                     'Zero'      : Zero torque boundary
                     'Mdot'      : Constant Mdot (power law).
       boundary  : Type of external boundary condition:
                     'Zero'      : Zero torque boundary
                     'power_law' : Power-law extrapolation
                     'Mdot_inn'  : Constant Mdot, same as inner (power law).
                     'Mdot_out'  : Constant Mdot, for tail of LBP.
    """

    def __init__(self, tol=0.5, boundary='power_law', in_bound='Mdot'):
        self._tol = tol
        self._bound = boundary
        self._in_bound = in_bound

    def ASCII_header(self):
        """header"""
        return '# {} tol: {}'.format(self.__class__.__name__, self._tol)

    def HDF5_attributes(self):
        """Class information for HDF5 headers"""
        return self.__class__.__name__, { "tol" : str(self._tol)}

    def _setup_grid(self, grid):
        """Compute the grid factors"""
        self._Rh  = np.sqrt(grid.Rc)
        self._dR3 = np.diff(np.sqrt(grid.Rce)**3)

        self._dA = grid.Re
        self._dV = 0.5 * np.diff(grid.Re**2)

    def _init_fluxes(self, disc):
        """Cache the important variables needed for the fluxes"""
        nuRh = disc.nu * self._Rh

        S = np.zeros(len(nuRh) + 2, dtype='f8')
        S[1:-1] = disc.Sigma_G * nuRh

        # Inner boundary
        if self._in_bound == 'Zero':            # Zero torque
            S[0] = 0
        elif self._in_bound == 'Mdot':          # Constant flux (appropriate for power law)
            S[0] = S[1] * self._Rh[0] / self._Rh[1]
        else:
            raise ValueError("Error boundary type not recognised")

        # Outer boundary
        if self._bound == 'Zero':
            S[-1] = 0
        elif self._bound == 'power_law':
            S[-1] = S[-2] ** 2 / S[-3]
        elif self._bound == 'Mdot_out':         # Constant flux (appropriate for tail of LBP)
            S[-1] = S[-2] * self._Rh[-2] / self._Rh[-1]
        elif self._bound == 'Mdot_inn':         # Constant flux (appropriate for power law)
            S[-1] = S[-2] * self._Rh[-1] / self._Rh[-2]
        else:
            raise ValueError("Error boundary type not recognised")

        self._dS = 4.5 * np.diff(S) / self._dR3

    def _fluxes(self):
        """Compute the mass fluxes for the viscous evolution equations.

        Gas update from Bath & Pringle (1981)
        """
        return np.diff(self._dA * self._dS) / self._dV

    def _tracer_fluxes(self, tracers):
        """Compute fluxes of a tracer.

        Uses the viscous update to compute the flux of  Sigma*tracers,
        divide by the updated Sigma to get the new tracer value.
        """
        shape = tracers.shape[:-1] + (tracers.shape[-1] + 2,)
        s = np.zeros(shape, dtype='f8')
        s[..., 1:-1] = tracers
        s[..., 0] = s[..., 1]
        s[..., -1] = s[..., -2]

        # Upwind the tracer density 
        ds = self._dS * np.where(self._dS <= 0, s[..., :-1], s[..., 1:])

        # Compute the viscous update
        return np.diff(self._dA * ds) / self._dV

    def viscous_velocity(self, disc, S = None):
        """Compute the radial velocity due to viscosity"""
        self._setup_grid(disc.grid)
        self._init_fluxes(disc)

        if S is None:
            S = disc.Sigma 
        return - 0.5 * self._dS[1:-1] / (S[1:] + S[:-1])

    def max_timestep(self, disc):
        """Courant limited time-step"""
        grid = disc.grid
        nu = disc.nu

        dXe2 = np.diff(2 * np.sqrt(grid.Re)) ** 2

        tc = ((dXe2 * grid.Rc) / (2 * 3 * nu)).min()
        return self._tol * tc

    def __call__(self, dt, disc, tracers=[], adv=[]):
        """Compute one step of the viscous evolution equation
        args:
            dt      : time-step
            disc    : disc we are updating
            tracers : Tracer species to update. Should be a list of arrays with
                      shape = [*, disc.Ncells].
            adv     : Tracers that are advected but not removed due to mass-loss
        """
        self._setup_grid(disc.grid)
        self._init_fluxes(disc)

        f = self._fluxes()
        Sigma_new = disc.Sigma + dt * f

        for t in (tracers + adv):
            if t is None: continue
            t[:] += dt*(self._tracer_fluxes(t) - t*f) / (Sigma_new + 1e-300)

        disc.Sigma[:] = Sigma_new


class HybridWindModel(object):
    """Finite volume model for combined viscous evolution + winds
    
    args:
       psi_DW    : Ratio of the viscous alpha to the turbulent one.
       lambda_DW : Wind level arm parameter. Default=3
       tol       : Ratio of the time-step to the maximum stable one.
                   Default = 0.5
       in_bound  : Type of internal boundary condition:
                     'Zero'      : Zero torque boundary
                     'Mdot'      : Constant Mdot (power law).
       boundary  : Type of external boundary condition:
                     'Zero'      : Zero torque boundary
                     'power_law' : Power-law extrapolation
                     'Mdot_inn'  : Constant Mdot, same as inner (power law).
                     'Mdot_out'  : Constant Mdot, for tail of LBP.

    Notes :
       The alpha provided by the disc model is assumed to be the total alpha, i.e.
       the viscous + turbulent alpha. To get the usual diffusion coefficient and
       turbulent collision velocity the Schmidt number should be defined as 
       Sc = (1 + psi_DW)
    """
    def __init__(self, psi_DW, lambda_DW=3, tol=0.5, boundary='power_law', in_bound='Mdot'):
        self._tol = tol
        self._bound = boundary
        self._in_bound = in_bound

        self._lambda = lambda_DW
        self._psi = psi_DW

    def ASCII_header(self):
        """header"""
        return '# {} tol: {}, psi_DW: {}, lambda_DW: {}'.format(self.__class__.__name__, 
            self._tol, self._psi, self._lambda)

    def HDF5_attributes(self):
        """Class information for HDF5 headers"""
        return self.__class__.__name__, { "tol" : str(self._tol),
                                          "psi_DW" : str(self._psi),
                                          "lambda_DW" : str(self._lambda) }
    def _setup_grid(self, grid):
        """Compute the grid factors"""
        self._Rh  = np.sqrt(grid.Rc)
        self._dR3 = np.diff(np.sqrt(grid.Rce)**3)

        self._dA = grid.Re
        self._dV = 0.5 * np.diff(grid.Re**2)


    def _init_fluxes_visc(self, disc):
        """Compute the flux due to viscosity"""
        nuRh = disc.nu *  self._Rh / (1 + self._psi)

        S = np.zeros(len(nuRh) + 2, dtype='f8')
        S[1:-1] = disc.Sigma_G * nuRh

        # Inner boundary
        if self._in_bound == 'Zero':            # Zero torque
            S[0] = 0
        elif self._in_bound == 'Mdot':          # Constant flux (appropriate for power law)
            S[0] = S[1] * self._Rh[0] / self._Rh[1]
        else:
            raise ValueError("Error boundary type not recognised")

        # Outer boundary
        if self._bound == 'Zero':
            S[-1] = 0
        elif self._bound == 'power_law':
            S[-1] = S[-2] ** 2 / S[-3]
        elif self._bound == 'Mdot_out':         # Constant flux (appropriate for tail of LBP)
            S[-1] = S[-2] * self._Rh[-2] / self._Rh[-1]
        elif self._bound == 'Mdot_inn':         # Constant flux (appropriate for power law)
            S[-1] = S[-2] * self._Rh[-1] / self._Rh[-2]
        else:
            raise ValueError("Error boundary type not recognised")

        self._f_visc = 4.5 * np.diff(S) / self._dR3

    def _init_fluxes_wind(self, disc, dt=0):
        """Compute the flux and mass-loss rate due to the wind"""
        #Use first order Donor cell method:
        v_DW = 1.5 * (disc.nu/disc.R) * self._psi / (1 + self._psi)

        F = np.zeros(len(disc.Sigma_G) + 1, dtype='f8')
        F[:-1] = v_DW * disc.Sigma_G

        # Outer boundary
        if self._bound == 'Zero':
            F[-1] = 0
        else:
            F[-1] = F[-2] * (v_DW[-1]*disc.R[-1]) / (v_DW[-2]*disc.R[-2])

        # Compute the mass-loss rate:
        loss_rate = v_DW * disc.Sigma_G / (2*(self._lambda-1) * disc.R)


        self._f_wind = F
        self._s_wind = loss_rate

    def viscous_velocity(self, disc, S = None):
        """Compute the radial velocity due to viscosity + winds"""
        self._setup_grid(disc.grid)
        self._init_fluxes_visc(disc)
        self._init_fluxes_wind(disc)

        if S is None:
            S = disc.Sigma 
        return - 0.5 * (self._f_visc + self._f_wind)[1:-1] / (S[1:] + S[:-1])

    def _fluxes(self):
        """Compute the mass fluxes and loss term """
        return np.diff(self._dA * (self._f_visc + self._f_wind)) / self._dV

    def _tracer_fluxes(self, tracers):
        """Compute fluxes of a tracer.

        Uses the viscous update to compute the flux of  Sigma*tracers,
        divide by the updated Sigma to get the new tracer value.
        """
        shape = tracers.shape[:-1] + (tracers.shape[-1] + 2,)
        s = np.zeros(shape, dtype='f8')
        s[..., 1:-1] = tracers
        s[..., 0] = s[..., 1]
        s[..., -1] = s[..., -2]

        F = self._f_visc + self._f_wind

        # Upwind the tracer density 
        ds = F * np.where(F <= 0, s[..., :-1], s[..., 1:])

        # Compute the viscous update
        return np.diff(self._dA * ds) / self._dV

    def max_timestep(self, disc):
        """Courant limited time-step"""
        grid = disc.grid
        nu = disc.nu / (1 + self._psi)

        dXe2 = np.diff(2 * np.sqrt(grid.Re)) ** 2

        t_visc = ((dXe2 * grid.Rc) / (2 * 3 * nu)).min()

        v_DW   = 1.5 * (disc.nu/grid.Rc) * self._psi / (1 + self._psi)
        t_wind = (np.diff(0.5*grid.Re**2) / (grid.Rc * v_DW)).min()

        return self._tol * min(t_visc, t_wind)

    def __call__(self, dt, disc, tracers=[], adv=[]):
        """Compute one step of the evolution equation
        args:
            dt      : time-step
            disc    : disc we are updating
            tracers : Tracer species to update. Should be a list of arrays with
                      shape = [*, disc.Ncells].
            adv     : Tracers that are advected but not removed due to mass-loss
        """
        self._setup_grid(disc.grid)
        self._init_fluxes_visc(disc)
        self._init_fluxes_wind(disc, dt)

        f = self._fluxes()
        Sigma_new = disc.Sigma + dt * (f - self._s_wind)

        for t in tracers: # Tracers advected + removed
            if t is None: continue
            t[:] += dt*(self._tracer_fluxes(t) - t*f) / (Sigma_new + 1e-300)

        for t in adv: # Tracers advected only
            if t is None: continue
            t[:] += dt*(self._tracer_fluxes(t) +  - (t + self._s_wind)*f) / (Sigma_new + 1e-300)
        
        disc.Sigma[:] = Sigma_new

class LBP_Solution(object):
    """Analytical solution for the evolution of an accretion disc,

    Lynden-Bell & Pringle, (1974).

    args:
        M     : Disc mass
        rc    : Critical radius at t=0
        n_c   : viscosity at rc
        gamma : radial dependence of nu, default=1
    """

    def __init__(self, M, rc, nuc, gamma=1):
        self._rc = rc
        self._nuc = nuc
        self._tc = rc * rc / (3 * (2 - gamma) ** 2 * nuc)

        self._Sigma0 = M * (2 - gamma) / (2 * np.pi * rc ** 2)
        self._gamma = gamma

    def __call__(self, R, t):
        """Surface density at R and t"""
        tt = t / self._tc + 1
        X = R / self._rc
        Xg = X ** - self._gamma
        ft = tt ** ((-2.5 + self._gamma) / (2 - self._gamma))

        return self._Sigma0 * ft * Xg * np.exp(- Xg * X * X / tt)

class TaboneSolution(object):
    """Analytical solution for the evolution of a hybrid viscous and
    wind-driven accretion disc,

    Tabone et al. (2022)

    args:
        M      : Disc mass
        rc     : Critical radius at t=0
        n_c    : viscosity at rc
        psi_DW : Ratio of viscous to wind-driven alpha
        lambda_dW : mass-loss efficiency
    """

    def __init__(self, M, rc, nuc, psi_DW, lambda_DW=3):
        from scipy.special import gamma as gamma_fun
        self._rc = rc
        self._nuc = nuc
        self._tc = rc * rc / (3 * nuc)

        self._psi = psi_DW
        
        C = 4*psi_DW/((lambda_DW-1)*(1+psi_DW)**2)
        self._xi = 0.25*(1 + psi_DW) * (np.sqrt(1 + C)-1) 
        self._Sigma0 = M / (2 * np.pi * rc ** 2 * gamma_fun(1 + self._xi))

    def __call__(self, R, t):
        """Surface density at R and t"""
        tt = t / ((1 + self._psi)*self._tc) + 1
        X = R / (self._rc*tt)
        Xg = X ** -(1-self._xi)
        ft = tt ** -(2.5 + self._xi + self._psi/2)

        return self._Sigma0 * ft * Xg * np.exp(- X)

if __name__ == "__main__":
    import matplotlib.pyplot as plt
    from disc import AccretionDisc
    from grid import Grid
    from constants import AU, Msun
    from eos import LocallyIsothermalEOS
    from star import SimpleStar

    alpha = 5e-3

    M = 1e-2 * Msun
    Rd = 30.
    T0 = (2 * np.pi)

    grid = Grid(0.1, 1000, 1000, spacing='natural')
    star = SimpleStar()
    eos = LocallyIsothermalEOS(star, 1 / 30., -0.25, alpha)
    eos.set_grid(grid)

    nud = np.interp(Rd, grid.Rc, eos.nu)
    sol = LBP_Solution(M, Rd, nud, 1)

    Sigma = sol(grid.Rc, 0.)

    disc = AccretionDisc(grid, star, eos, Sigma)

    visc = ViscousEvolutionFV()

    plt.figure()

    # Integrate to given times
    times = np.array([0, 1e4, 1e5, 1e6, 3e6]) * T0

    t = 0
    n = 0
    for ti in times:
        while t < ti:
            dt = visc.max_timestep(disc)
            dti = min(dt, ti - t)

            visc(dti, disc)

            t = min(t + dt, ti)
            n += 1

            if (n % 1000) == 0:
                print('Nstep: {}'.format(n))
                print('Time: {} yr'.format(t / (2 * np.pi)))
                print('dt: {} yr'.format(dt / (2 * np.pi)))

        l, = plt.loglog(grid.Rc, disc.Sigma / AU ** 2)
        l, = plt.loglog(grid.Rc, sol(grid.Rc, t) / AU ** 2,
                        c=l.get_color(), ls='--')

    plt.xlabel('$R\,[\mathrm{au}]$')
    plt.ylabel('$\Sigma\,[\mathrm{g\,cm}]^{-2}$')

    sol = TaboneSolution(M / AU**2, Rd, nud, psi_DW=1)

    Sigma = sol(grid.Rc, 0.)

    disc = AccretionDisc(grid, star, eos, Sigma)

    visc = HybridWindModel(psi_DW=1)

    plt.figure()

    # Integrate to given times
    times = np.array([0, 1e4, 1e5, 1e6, 3e6]) * T0
    t = 0
    n = 0
    for ti in times:
        while t < ti:
            dt = visc.max_timestep(disc)
            dti = min(dt, ti - t)

            visc(dti, disc)

            t = min(t + dt, ti)
            n += 1

            if (n % 1000) == 0:
                print('Nstep: {}'.format(n))
                print('Time: {} yr'.format(t / (2 * np.pi)))
                print('dt: {} yr'.format(dt / (2 * np.pi)))

        l, = plt.loglog(grid.Rc, disc.Sigma)
        l, = plt.loglog(grid.Rc, sol(grid.Rc, t),
                        c=l.get_color(), ls='--')

    plt.xlabel('$R\,[\mathrm{au}]$')
    plt.ylabel('$\Sigma\,[\mathrm{g\,cm}]^{-2}$')
    plt.show()


    plt.show()<|MERGE_RESOLUTION|>--- conflicted
+++ resolved
@@ -7,7 +7,7 @@
 ################################################################################
 from __future__ import print_function
 import numpy as np
-import copy
+from copy import deepcopy
 
 class ViscousEvolution(object):
     """Solves the 1D viscous evolution equation.
@@ -146,6 +146,7 @@
         if disc._planetesimal:
             # Update sigma
             Sigma_temp = disc.Sigma + dt * f
+        
             Sigma_G_old = disc.Sigma_G
             # Find new dust sigmas
             Sigma_D_new = Sigma_temp*disc.dust_frac[:-1]
@@ -153,14 +154,11 @@
             Sigma_new = Sigma_G_new + Sigma_D_new.sum(0) + disc.Sigma_D[-1]
             Dust_Frac_New = np.concat((Sigma_D_new / Sigma_new, [disc.Sigma_D[-1] / Sigma_new]),axis=0)
         
-<<<<<<< HEAD
             disc._eps = Dust_Frac_New
+
         else:
             Sigma_new = disc.Sigma + dt * f
-        for t in tracers:
-=======
         for t in (tracers+adv):
->>>>>>> f20acc35
             if t is None: continue
             tracer_density = t*disc.Sigma
             t[:] = (dt*self._tracer_fluxes(t) + tracer_density) / (Sigma_new + 1e-300)
@@ -358,7 +356,7 @@
 
     def _init_fluxes_visc(self, disc):
         """Compute the flux due to viscosity"""
-        nuRh = disc.nu *  self._Rh / (1 + self._psi)
+        nuRh = disc.nu *  self._Rh / (1 + self._psi) #########################################
 
         S = np.zeros(len(nuRh) + 2, dtype='f8')
         S[1:-1] = disc.Sigma_G * nuRh
@@ -388,7 +386,7 @@
     def _init_fluxes_wind(self, disc, dt=0):
         """Compute the flux and mass-loss rate due to the wind"""
         #Use first order Donor cell method:
-        v_DW = 1.5 * (disc.nu/disc.R) * self._psi / (1 + self._psi)
+        v_DW = 1.5 * (disc.nu/disc.R) * self._psi / (1 + self._psi) #########################################
 
         F = np.zeros(len(disc.Sigma_G) + 1, dtype='f8')
         F[:-1] = v_DW * disc.Sigma_G
@@ -443,13 +441,13 @@
     def max_timestep(self, disc):
         """Courant limited time-step"""
         grid = disc.grid
-        nu = disc.nu / (1 + self._psi)
+        nu = disc.nu / (1 + self._psi) #########################################
 
         dXe2 = np.diff(2 * np.sqrt(grid.Re)) ** 2
 
         t_visc = ((dXe2 * grid.Rc) / (2 * 3 * nu)).min()
 
-        v_DW   = 1.5 * (disc.nu/grid.Rc) * self._psi / (1 + self._psi)
+        v_DW   = 1.5 * (disc.nu/grid.Rc) * self._psi / (1 + self._psi) #########################################
         t_wind = (np.diff(0.5*grid.Re**2) / (grid.Rc * v_DW)).min()
 
         return self._tol * min(t_visc, t_wind)
@@ -518,22 +516,23 @@
     args:
         M      : Disc mass
         rc     : Critical radius at t=0
-        n_c    : viscosity at rc
+        n_c    : viscosity at rc (from alpha_ss)
         psi_DW : Ratio of viscous to wind-driven alpha
+        d2g    : Dust to gas ratio (for when using Sigma_G in the Tabone solution)
         lambda_dW : mass-loss efficiency
     """
 
-    def __init__(self, M, rc, nuc, psi_DW, lambda_DW=3):
+    def __init__(self, M, rc, nuc, psi_DW, d2g = 0, lambda_DW=3):
         from scipy.special import gamma as gamma_fun
         self._rc = rc
         self._nuc = nuc
-        self._tc = rc * rc / (3 * nuc)
+        self._tc = rc * rc / (3 * nuc * (1 + psi_DW))
 
         self._psi = psi_DW
         
         C = 4*psi_DW/((lambda_DW-1)*(1+psi_DW)**2)
         self._xi = 0.25*(1 + psi_DW) * (np.sqrt(1 + C)-1) 
-        self._Sigma0 = M / (2 * np.pi * rc ** 2 * gamma_fun(1 + self._xi))
+        self._Sigma0 = M * (1-d2g) / (2 * np.pi * rc ** 2 * gamma_fun(1 + self._xi))
 
     def __call__(self, R, t):
         """Surface density at R and t"""
@@ -543,6 +542,24 @@
         ft = tt ** -(2.5 + self._xi + self._psi/2)
 
         return self._Sigma0 * ft * Xg * np.exp(- X)
+    
+    def viscous_velocity(self, disc, Sigma = None):
+        """Compute the radial velocity of gas due to viscosity + winds"""
+        if Sigma is None:
+            Sigma = disc.Sigma
+        v_dw = -1.5*self._psi * disc.nu/disc.R
+        
+        v_vs = -4.5 / ((disc.Sigma[:-1]+disc.Sigma[1:]) ) * np.diff(disc.nu * disc.Sigma * disc.R**0.5)/np.diff(disc.grid.Rc**1.5)
+        
+        return ((v_dw[:-1] + v_dw[1:])/2 + v_vs)/2
+
+    def ASCII_header(self):
+        """header"""
+        return '# {}'.format(self.__class__.__name__)
+
+    def HDF5_attributes(self):
+        """Class information for HDF5 headers"""
+        return self.__class__.__name__, ""
 
 if __name__ == "__main__":
     import matplotlib.pyplot as plt
@@ -580,6 +597,7 @@
     t = 0
     n = 0
     for ti in times:
+        break
         while t < ti:
             dt = visc.max_timestep(disc)
             dti = min(dt, ti - t)
@@ -604,7 +622,11 @@
     sol = TaboneSolution(M / AU**2, Rd, nud, psi_DW=1)
 
     Sigma = sol(grid.Rc, 0.)
-
+    fig1, ax1 = plt.subplots()
+    for t in times:
+        ax1.loglog(grid.Rc,sol(grid.Rc,t))
+    ax1.set_title("Tabone")
+    plt.show()
     disc = AccretionDisc(grid, star, eos, Sigma)
 
     visc = HybridWindModel(psi_DW=1)
